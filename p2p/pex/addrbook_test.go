--- conflicted
+++ resolved
@@ -690,10 +690,7 @@
 }
 
 func createTempFileName(t *testing.T, prefix string) string {
-<<<<<<< HEAD
-=======
 	t.Helper()
->>>>>>> e13b4386
 	f, err := ioutil.TempFile("", prefix)
 	if err != nil {
 		panic(err)
@@ -710,10 +707,7 @@
 }
 
 func createAddrBookWithMOldAndNNewAddrs(t *testing.T, nOld, nNew int) (book *addrBook, fname string) {
-<<<<<<< HEAD
-=======
 	t.Helper()
->>>>>>> e13b4386
 	fname = createTempFileName(t, "addrbook_test")
 
 	book = NewAddrBook(fname, true).(*addrBook)

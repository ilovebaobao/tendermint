--- conflicted
+++ resolved
@@ -637,11 +637,7 @@
 	Size        int    `mapstructure:"size"`
 	MaxTxsBytes int64  `mapstructure:"max_txs_bytes"`
 	CacheSize   int    `mapstructure:"cache_size"`
-<<<<<<< HEAD
-	MaxMsgBytes int    `mapstructure:"max_msg_bytes"`
-=======
 	MaxTxBytes  int    `mapstructure:"max_tx_bytes"`
->>>>>>> 5346d8b9
 }
 
 // DefaultMempoolConfig returns a default configuration for the Tendermint mempool
@@ -655,11 +651,7 @@
 		Size:        5000,
 		MaxTxsBytes: 1024 * 1024 * 1024, // 1GB
 		CacheSize:   10000,
-<<<<<<< HEAD
-		MaxMsgBytes: 1024 * 1024, // 1MB
-=======
 		MaxTxBytes:  1024 * 1024, // 1MB
->>>>>>> 5346d8b9
 	}
 }
 
@@ -692,13 +684,8 @@
 	if cfg.CacheSize < 0 {
 		return errors.New("cache_size can't be negative")
 	}
-<<<<<<< HEAD
-	if cfg.MaxMsgBytes < 0 {
-		return errors.New("max_msg_bytes can't be negative")
-=======
 	if cfg.MaxTxBytes < 0 {
 		return errors.New("max_tx_bytes can't be negative")
->>>>>>> 5346d8b9
 	}
 	return nil
 }

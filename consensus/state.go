--- conflicted
+++ resolved
@@ -1408,20 +1408,9 @@
 		return nil
 	}
 
-<<<<<<< HEAD
-	// We don't care about the proposal if we're already in cstypes.RoundStepCommit.
-	if cstypes.RoundStepCommit <= cs.Step {
-		return nil
-	}
-
-	// Verify POLRound, which must be -1 or between 0 inclusive and proposal.Round exclusive.
+  // Verify POLRound, which must be -1 or in range [0, proposal.Round).
 	if proposal.POLRound < -1 ||
 		(proposal.POLRound >= 0 && proposal.POLRound >= proposal.Round) {
-=======
-	// Verify POLRound, which must be -1 or between 0 and proposal.Round exclusive.
-	if proposal.POLRound != -1 &&
-		(proposal.POLRound < 0 || proposal.Round <= proposal.POLRound) {
->>>>>>> 59b75d3f
 		return ErrInvalidProposalPOLRound
 	}
 
